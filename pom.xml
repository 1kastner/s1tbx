--- conflicted
+++ resolved
@@ -48,8 +48,8 @@
 		<!--module>s1tbx-benchmark</module-->
 		<!--module>s1tbx-bootstrap</module-->
 		<module>s1tbx-config</module>
-		<!--module>s1tbx-dem</module>	
-        <module>s1tbx-dem-ui</module-->
+		<module>s1tbx-dem</module>	
+        <module>s1tbx-dem-ui</module>
 		<!--module>s1tbx-help</module-->
 		<module>s1tbx-io</module>
         <module>s1tbx-kit</module>
@@ -817,20 +817,6 @@
 			</dependency>
 			
 			<dependency>
-<<<<<<< HEAD
-	            <groupId>commons-net</groupId>
-	            <artifactId>commons-net</artifactId>
-	            <version>3.3</version>
-	        </dependency>
-            <dependency>
-                <groupId>commons-io</groupId>
-                <artifactId>commons-io</artifactId>
-                <version>2.4</version>
-            </dependency>
-			
-			<dependency>
-=======
->>>>>>> 6df3167d
 				<groupId>edu.emory.mathcs</groupId>
 				<artifactId>jtransforms</artifactId>
 				<version>2.3</version>
