/*
 * Copyright (C) 2014 by Array Systems Computing Inc. http://www.array.ca
 *
 * This program is free software; you can redistribute it and/or modify it
 * under the terms of the GNU General Public License as published by the Free
 * Software Foundation; either version 3 of the License, or (at your option)
 * any later version.
 * This program is distributed in the hope that it will be useful, but WITHOUT
 * ANY WARRANTY; without even the implied warranty of MERCHANTABILITY or
 * FITNESS FOR A PARTICULAR PURPOSE. See the GNU General Public License for
 * more details.
 *
 * You should have received a copy of the GNU General Public License along
 * with this program; if not, see http://www.gnu.org/licenses/
 */
package org.esa.nest.dat.dialogs;

import org.esa.beam.framework.ui.ModalDialog;
import org.esa.beam.visat.VisatApp;

import javax.swing.*;
import java.awt.*;
import java.util.ArrayList;
import java.util.List;
import java.util.Map;

/**
 * Generic Check List Dialog
 */
public class CheckListDialog extends ModalDialog {
<<<<<<< HEAD
    private final List<JCheckBox> checkBoxList = new ArrayList<JCheckBox>(3);
=======
    private final List<JToggleButton> toggleList = new ArrayList<>(3);
>>>>>>> be892740
    private final Map<String, Boolean> items;
    private boolean ok = false;

    public CheckListDialog(final String title, final Map<String, Boolean> items) {
<<<<<<< HEAD
=======
        this(title, items, false);
    }

    public CheckListDialog(final String title, final Map<String, Boolean> items, final boolean singleSelection) {
>>>>>>> be892740
        super(VisatApp.getApp().getMainFrame(), title, ModalDialog.ID_OK, null);
        this.items = items;

        final JPanel content = new JPanel();
        content.setLayout(new BoxLayout(content, BoxLayout.Y_AXIS));

<<<<<<< HEAD
        for (String name : items.keySet()) {
            final JCheckBox checkBox = new JCheckBox(name);
            checkBoxList.add(checkBox);
            content.add(checkBox);

            checkBox.setSelected(items.get(name));
=======
        final ButtonGroup group = new ButtonGroup();

        for (String name : items.keySet()) {
            final JToggleButton btn;
            if(singleSelection) {
                btn = new JRadioButton(name);
                group.add(btn);
            } else {
                btn = new JCheckBox(name);
            }
            toggleList.add(btn);
            content.add(btn);

            btn.setSelected(items.get(name));
>>>>>>> be892740
        }

        getJDialog().setMinimumSize(new Dimension(200, 100));

        setContent(content);
    }

    protected void onOK() {
<<<<<<< HEAD
        for (JCheckBox checkBox : checkBoxList) {
            items.put(checkBox.getText(), checkBox.isSelected());
=======
        for (JToggleButton btn : toggleList) {
            items.put(btn.getText(), btn.isSelected());
>>>>>>> be892740
        }

        ok = true;
        hide();
    }

    public boolean IsOK() {
        return ok;
    }

}<|MERGE_RESOLUTION|>--- conflicted
+++ resolved
@@ -28,36 +28,21 @@
  * Generic Check List Dialog
  */
 public class CheckListDialog extends ModalDialog {
-<<<<<<< HEAD
-    private final List<JCheckBox> checkBoxList = new ArrayList<JCheckBox>(3);
-=======
     private final List<JToggleButton> toggleList = new ArrayList<>(3);
->>>>>>> be892740
     private final Map<String, Boolean> items;
     private boolean ok = false;
 
     public CheckListDialog(final String title, final Map<String, Boolean> items) {
-<<<<<<< HEAD
-=======
         this(title, items, false);
     }
 
     public CheckListDialog(final String title, final Map<String, Boolean> items, final boolean singleSelection) {
->>>>>>> be892740
         super(VisatApp.getApp().getMainFrame(), title, ModalDialog.ID_OK, null);
         this.items = items;
 
         final JPanel content = new JPanel();
         content.setLayout(new BoxLayout(content, BoxLayout.Y_AXIS));
 
-<<<<<<< HEAD
-        for (String name : items.keySet()) {
-            final JCheckBox checkBox = new JCheckBox(name);
-            checkBoxList.add(checkBox);
-            content.add(checkBox);
-
-            checkBox.setSelected(items.get(name));
-=======
         final ButtonGroup group = new ButtonGroup();
 
         for (String name : items.keySet()) {
@@ -72,7 +57,6 @@
             content.add(btn);
 
             btn.setSelected(items.get(name));
->>>>>>> be892740
         }
 
         getJDialog().setMinimumSize(new Dimension(200, 100));
@@ -81,13 +65,8 @@
     }
 
     protected void onOK() {
-<<<<<<< HEAD
-        for (JCheckBox checkBox : checkBoxList) {
-            items.put(checkBox.getText(), checkBox.isSelected());
-=======
         for (JToggleButton btn : toggleList) {
             items.put(btn.getText(), btn.isSelected());
->>>>>>> be892740
         }
 
         ok = true;
