<<<<<<< HEAD
/*
 * Copyright (C) 2014 by Array Systems Computing Inc. http://www.array.ca
 *
 * This program is free software; you can redistribute it and/or modify it
 * under the terms of the GNU General Public License as published by the Free
 * Software Foundation; either version 3 of the License, or (at your option)
 * any later version.
 * This program is distributed in the hope that it will be useful, but WITHOUT
 * ANY WARRANTY; without even the implied warranty of MERCHANTABILITY or
 * FITNESS FOR A PARTICULAR PURPOSE. See the GNU General Public License for
 * more details.
 *
 * You should have received a copy of the GNU General Public License along
 * with this program; if not, see http://www.gnu.org/licenses/
 */
package org.esa.nest.dat.toolviews.nestwwview;

import gov.nasa.worldwind.Configuration;
import gov.nasa.worldwind.Model;
import gov.nasa.worldwind.WorldWind;
import gov.nasa.worldwind.WorldWindow;
import gov.nasa.worldwind.avlist.AVKey;
import gov.nasa.worldwind.avlist.AVList;
import gov.nasa.worldwind.avlist.AVListImpl;
import gov.nasa.worldwind.awt.WorldWindowGLCanvas;
import gov.nasa.worldwindx.examples.ClickAndGoSelectListener;
import gov.nasa.worldwindx.examples.WMSLayersPanel;
import gov.nasa.worldwind.geom.Angle;
import gov.nasa.worldwind.geom.LatLon;
import gov.nasa.worldwind.geom.Position;
import gov.nasa.worldwind.globes.Earth;
import gov.nasa.worldwind.globes.ElevationModel;
import gov.nasa.worldwind.layers.Earth.MSVirtualEarthLayer;
// CHANGED
//import gov.nasa.worldwind.layers.Earth.OpenStreetMapLayer;
import gov.nasa.worldwind.layers.Earth.OSMMapnikLayer;
import gov.nasa.worldwind.layers.Layer;
import gov.nasa.worldwind.layers.LayerList;
import gov.nasa.worldwind.layers.RenderableLayer;
import gov.nasa.worldwind.layers.WorldMapLayer;
import gov.nasa.worldwind.layers.placename.PlaceNameLayer;
import gov.nasa.worldwind.render.AnnotationAttributes;
import gov.nasa.worldwind.render.GlobeAnnotation;
import gov.nasa.worldwind.render.Polyline;
import gov.nasa.worldwind.render.ScreenAnnotation;
import gov.nasa.worldwind.terrain.CompoundElevationModel;
import gov.nasa.worldwind.terrain.WMSBasicElevationModel;
import gov.nasa.worldwind.util.Logging;
import gov.nasa.worldwind.util.StatusBar;
import gov.nasa.worldwind.view.orbit.BasicOrbitView;
import gov.nasa.worldwind.wms.Capabilities;
import gov.nasa.worldwind.wms.CapabilitiesRequest;
import org.esa.beam.framework.datamodel.Product;
import org.esa.beam.framework.ui.application.support.AbstractToolView;
import org.esa.beam.framework.ui.command.ExecCommand;
import org.esa.beam.framework.ui.product.ProductSceneView;
import org.esa.beam.visat.VisatApp;
import org.w3c.dom.Document;
import org.xml.sax.SAXException;

import javax.swing.*;
import javax.swing.border.EmptyBorder;
import javax.swing.event.ChangeEvent;
import javax.swing.event.ChangeListener;
import javax.swing.event.InternalFrameAdapter;
import javax.swing.event.InternalFrameEvent;
import javax.xml.parsers.DocumentBuilder;
import javax.xml.parsers.DocumentBuilderFactory;
import javax.xml.parsers.ParserConfigurationException;
import java.awt.*;
import java.beans.PropertyChangeEvent;
import java.beans.PropertyChangeListener;
import java.io.IOException;
import java.net.URI;
import java.net.URISyntaxException;
import java.util.*;

import gov.nasa.worldwind.event.SelectEvent;
import gov.nasa.worldwind.event.SelectListener;

// ADDED
import gov.nasa.worldwind.ogc.wms.WMSCapabilities;

/**
 * The window displaying the world map.
 *
 * @version $Revision: 1.22 $ $Date: 2011-11-02 23:04:54 $
 */
public class NestWWToolView extends AbstractToolView implements WWView {

    //private static final String loadDEMCommand = "loadDEM";
    //private static final ImageIcon loadDEMIcon = ResourceUtils.LoadIcon("org/esa/snap/icons/dem24.gif");

    private final VisatApp datApp = VisatApp.getApp();
    private final Dimension canvasSize = new Dimension(800, 600);

    private AppPanel wwjPanel = null;
    private LayerPanel layerPanel = null;
    private ProductPanel productPanel = null;

    private JSlider opacitySlider = null;
    private ProductLayer productLayer = null;

    private final Dimension wmsPanelSize = new Dimension(400, 600);

    private final JTabbedPane tabbedPane = new JTabbedPane();
    private int previousTabIndex = 0;

    private static final boolean includeStatusBar = true;
    private static final boolean includeLayerPanel = false;
    private static final boolean includeProductPanel = true;
    private static final boolean includeWMSPanel = false;

    private static final String[] servers = new String[]
            {
                    "http://neowms.sci.gsfc.nasa.gov/wms/wms",
                    //"http://mapserver.flightgear.org/cgi-bin/landcover",
                    "http://wms.jpl.nasa.gov/wms.cgi",
                    "http://worldwind46.arc.nasa.gov:8087/wms"
            };

    public NestWWToolView() {
    }

    @Override
    public JComponent createControl() {

        productLayer = new ProductLayer(true);
        final Window windowPane = getPaneWindow();
        if (windowPane != null)
            windowPane.setSize(800, 400);
        final JPanel mainPane = new JPanel(new BorderLayout(4, 4));
        mainPane.setSize(new Dimension(300, 300));

        /*     JToolBar toolbar = new JToolBar();

          JButton loadDEMButton = new JButton();
          loadDEMButton.setName(getClass().getName() + loadDEMCommand);

          loadDEMButton = (JButton) ToolButtonFactory.createButton(loadDEMIcon, false);
          loadDEMButton.setBackground(mainPane.getBackground());
          loadDEMButton.setActionCommand(loadDEMCommand);
          loadDEMButton.setVisible(true);

          loadDEMButton.addActionListener(new ActionListener() {

              public void actionPerformed(final ActionEvent e) {
                  LoadDEM();
              }
          });
          toolbar.add(loadDEMButton);

          mainPane.add(toolbar, BorderLayout.NORTH); */

        // world wind canvas
        initialize(mainPane);
        if (wwjPanel == null) return mainPane;

        final MSVirtualEarthLayer virtualEarthLayerA = new MSVirtualEarthLayer(MSVirtualEarthLayer.LAYER_AERIAL);
        virtualEarthLayerA.setName("MS Bing Aerial");
        insertTiledLayer(getWwd(), virtualEarthLayerA);

        final MSVirtualEarthLayer virtualEarthLayerR = new MSVirtualEarthLayer(MSVirtualEarthLayer.LAYER_ROADS);
        virtualEarthLayerR.setName("MS Bing Roads");
        virtualEarthLayerR.setEnabled(false);
        insertTiledLayer(getWwd(), virtualEarthLayerR);

        final MSVirtualEarthLayer virtualEarthLayerH = new MSVirtualEarthLayer(MSVirtualEarthLayer.LAYER_HYBRID);
        virtualEarthLayerH.setName("MS Bing Hybrid");
        virtualEarthLayerH.setEnabled(false);
        insertTiledLayer(getWwd(), virtualEarthLayerH);
        // CHANGED
        //final OpenStreetMapLayer streetLayer = new OpenStreetMapLayer();
        final OSMMapnikLayer streetLayer = new OSMMapnikLayer();
        streetLayer.setOpacity(0.7);
        streetLayer.setEnabled(false);
        streetLayer.setName("Open Street Map");
        insertTiledLayer(getWwd(), streetLayer);

        productLayer.setOpacity(0.8);
        productLayer.setPickEnabled(false);
        productLayer.setName("Opened Products");

        // ADDED
        RenderableLayer testLayer = new RenderableLayer();


        Polyline pLine = new Polyline();
        pLine.setLineWidth(10);
        pLine.setFollowTerrain(true);

        java.util.List<Position> positions = new ArrayList<Position>();
        positions.add(new Position(Angle.fromDegreesLatitude(10.0),
                Angle.fromDegreesLongitude(10.0), 0.0));
        positions.add(new Position(Angle.fromDegreesLatitude(10.0),
                Angle.fromDegreesLongitude(20.0), 0.0));
        positions.add(new Position(Angle.fromDegreesLatitude(20.0),
                Angle.fromDegreesLongitude(20.0), 0.0));
        positions.add(new Position(Angle.fromDegreesLatitude(20.0),
                Angle.fromDegreesLongitude(10.0), 0.0));
        positions.add(new Position(Angle.fromDegreesLatitude(10.0),
                Angle.fromDegreesLongitude(10.0), 0.0));
        pLine.setPositions(positions);


        testLayer.addRenderable(pLine);

        //System.out.println("POLYLINE WAS ADDED:");


        AnnotationAttributes controlPointsAttributes = new AnnotationAttributes();
        // Define an 8x8 square centered on the screen point
        controlPointsAttributes.setFrameShape(AVKey.SHAPE_RECTANGLE);
        controlPointsAttributes.setLeader(AVKey.SHAPE_NONE);
        controlPointsAttributes.setAdjustWidthToText(AVKey.SIZE_FIXED);
        controlPointsAttributes.setSize(new Dimension(12, 12));
        controlPointsAttributes.setDrawOffset(new Point(0, -4));
        controlPointsAttributes.setInsets(new Insets(0, 0, 0, 0));
        controlPointsAttributes.setBorderWidth(0);
        controlPointsAttributes.setCornerRadius(0);
        controlPointsAttributes.setBackgroundColor(Color.BLUE);    // Normal color
        controlPointsAttributes.setTextColor(Color.GREEN);         // Highlighted color
        controlPointsAttributes.setHighlightScale(1.2);
        controlPointsAttributes.setDistanceMaxScale(1);            // No distance scaling
        controlPointsAttributes.setDistanceMinScale(1);
        controlPointsAttributes.setDistanceMinOpacity(1);

        Position pos = new Position(Angle.fromDegreesLatitude(10.0),
                Angle.fromDegreesLongitude(10.0), 0.0);
        GlobeAnnotation currControlPoint = new GlobeAnnotation("Test Point", pos, controlPointsAttributes);
        testLayer.addRenderable(currControlPoint);

        getWwd().getModel().getLayers().add(testLayer);
        //insertTiledLayer(getWwd(), testLayer);
        // ADDED: end



        //this.wwjPanel.getWwd().getModel().getLayers().add(testLayer);
        insertTiledLayer(getWwd(), productLayer);

        // Add an internal frame listener to VISAT so that we can update our
        // world map window with the information of the currently activated  product scene view.
        datApp.addInternalFrameListener(new NestWWToolView.WWIFL());
        datApp.addProductTreeListener(new WWProductTreeListener(this));
        setProducts(datApp.getProductManager().getProducts());
        setSelectedProduct(datApp.getSelectedProduct());

        return mainPane;
    }

    WorldWindowGLCanvas getWwd() {
        if (wwjPanel == null)
            return null;
        return wwjPanel.getWwd();
    }

    private static void insertTiledLayer(WorldWindow wwd, Layer layer) {
        int position = 0;
        final LayerList layers = wwd.getModel().getLayers();
        for (Layer l : layers) {
            if (l instanceof PlaceNameLayer) {
                position = layers.indexOf(l);
                break;
            }
        }
        layers.add(position, layer);
    }

    private void initialize(JPanel mainPane) {
        // ADDED
        //System.out.println("INITIALIZE IN NestWWToolView CALLED");
        // Create the WorldWindow.
        try {
            wwjPanel = new AppPanel(canvasSize, includeStatusBar);
            wwjPanel.setPreferredSize(canvasSize);

            // Put the pieces together.
            mainPane.add(wwjPanel, BorderLayout.CENTER);
            if (includeLayerPanel) {
                layerPanel = new LayerPanel(wwjPanel.getWwd(), null);
                mainPane.add(layerPanel, BorderLayout.WEST);

                layerPanel.add(makeControlPanel(), BorderLayout.SOUTH);
                layerPanel.update(getWwd());
            }
            if (includeProductPanel) {
                productPanel = new ProductPanel(wwjPanel.getWwd(), productLayer);
                mainPane.add(productPanel, BorderLayout.WEST);

                productPanel.add(makeControlPanel(), BorderLayout.SOUTH);
                productPanel.update(getWwd());
            }
            if (includeWMSPanel) {
                tabbedPane.add(new JPanel());
                tabbedPane.setTitleAt(0, "+");
                tabbedPane.addChangeListener(new ChangeListener() {
                    public void stateChanged(ChangeEvent changeEvent) {
                        if (tabbedPane.getSelectedIndex() != 0) {
                            previousTabIndex = tabbedPane.getSelectedIndex();
                            return;
                        }

                        final String server = JOptionPane.showInputDialog("Enter WMS server URL");
                        if (server == null || server.length() < 1) {
                            tabbedPane.setSelectedIndex(previousTabIndex);
                            return;
                        }

                        // Respond by adding a new WMSLayerPanel to the tabbed pane.
                        if (addTab(tabbedPane.getTabCount(), server.trim()) != null)
                            tabbedPane.setSelectedIndex(tabbedPane.getTabCount() - 1);
                    }
                });

                // Create a tab for each server and add it to the tabbed panel.
                for (int i = 0; i < servers.length; i++) {
                    this.addTab(i + 1, servers[i]); // i+1 to place all server tabs to the right of the Add Server tab
                }

                // Display the first server pane by default.
                this.tabbedPane.setSelectedIndex(this.tabbedPane.getTabCount() > 0 ? 1 : 0);
                this.previousTabIndex = this.tabbedPane.getSelectedIndex();

                mainPane.add(tabbedPane, BorderLayout.EAST);
            }

            // ADDED
            this.wwjPanel.getWwd().addSelectListener(new SelectListener()
            {

                public void selected(SelectEvent event)
                {
                    System.out.println(event.getTopObject());
                    System.out.println(event.getEventAction());
                    if (event.getEventAction().equals(SelectEvent.LEFT_CLICK)) {
                        System.out.println("selectedProduct " + getSelectedProduct());
                        final ExecCommand command = datApp.getCommandManager().getExecCommand("showPolarWaveView");
                        command.execute(2);
                    }
                }
            });


        } catch (Throwable e) {
            System.out.println("Can't load openGL " + e.getMessage());
        }
    }

    private JPanel makeControlPanel() {
        final JPanel controlPanel = new JPanel(new GridLayout(0, 1, 5, 5));

        opacitySlider = new JSlider();
        opacitySlider.setMaximum(100);
        opacitySlider.setValue((int) (productLayer.getOpacity() * 100));
        opacitySlider.setEnabled(true);
        opacitySlider.addChangeListener(new ChangeListener() {
            public void stateChanged(ChangeEvent e) {
                int value = opacitySlider.getValue();
                productLayer.setOpacity(value / 100d);
                getWwd().repaint();
            }
        });
        final JPanel opacityPanel = new JPanel(new BorderLayout(5, 5));
        opacityPanel.add(new JLabel("Opacity"), BorderLayout.WEST);
        opacityPanel.add(this.opacitySlider, BorderLayout.CENTER);

        controlPanel.add(opacityPanel);
        controlPanel.setBorder(new EmptyBorder(15, 15, 15, 15));

        return controlPanel;
    }

    private void LoadDEM() {

        //_eventListener.LoadDEM();
    }

    public void setSelectedProduct(Product product) {
        // ADDED
        //System.out.println("SET SELECTED PRODUCT " + product);
        if (productLayer != null)
            productLayer.setSelectedProduct(product);
        if (productPanel != null)
            productPanel.update(getWwd());
        if (isVisible()) {
            getWwd().redrawNow();
        }
    }

    public Product getSelectedProduct() {
        if (productLayer != null)
            return productLayer.getSelectedProduct();
        return null;
    }

    public void setProducts(Product[] products) {
        if (productLayer != null) {
            for (Product prod : products) {
                try {
                    productLayer.addProduct(prod);
                } catch (Exception e) {
                    datApp.showErrorDialog("WorldWind unable to add product " + prod.getName() +
                            "\n" + e.getMessage());
                }
            }
        }
        if (productPanel != null)
            productPanel.update(getWwd());
        if (isVisible()) {
            getWwd().redrawNow();
        }
    }

    public void removeProduct(Product product) {
        if (getSelectedProduct() == product)
            setSelectedProduct(null);
        if (productLayer != null)
            productLayer.removeProduct(product);
        if (productPanel != null)
            productPanel.update(getWwd());

        if (isVisible()) {
            getWwd().redrawNow();
        }
    }

    private WMSLayersPanel addTab(int position, String server) {
        // Add a server to the tabbed dialog.
        try {
            final WMSLayersPanel layersPanel = new WMSLayersPanel(wwjPanel.getWwd(), server, wmsPanelSize);
            this.tabbedPane.add(layersPanel, BorderLayout.CENTER);
            final String title = layersPanel.getServerDisplayString();
            this.tabbedPane.setTitleAt(position, title != null && title.length() > 0 ? title : server);

            // Add a listener to notice wms layer selections and tell the layer panel to reflect the new state.
            layersPanel.addPropertyChangeListener("LayersPanelUpdated", new PropertyChangeListener() {
                public void propertyChange(PropertyChangeEvent propertyChangeEvent) {
                    layerPanel.update(wwjPanel.getWwd());
                }
            });

            return layersPanel;
        } catch (URISyntaxException e) {
            JOptionPane.showMessageDialog(null, "Server URL is invalid", "Invalid Server URL",
                    JOptionPane.ERROR_MESSAGE);
            tabbedPane.setSelectedIndex(previousTabIndex);
            return null;
        }
    }

    private static ElevationModel makeElevationModel() throws URISyntaxException, ParserConfigurationException,
            IOException, SAXException {
        final URI serverURI = new URI("http://www.nasa.network.com/elev");

        final DocumentBuilderFactory docBuilderFactory = DocumentBuilderFactory.newInstance();
        docBuilderFactory.setNamespaceAware(true);
        if (Configuration.getJavaVersion() >= 1.6) {
            try {
                docBuilderFactory.setFeature("http://apache.org/xml/features/nonvalidating/load-external-dtd", false);
            } catch (ParserConfigurationException e) {   // Note it and continue on. Some Java5 parsers don't support the feature.
                String message = Logging.getMessage("XML.NonvalidatingNotSupported");
                Logging.logger().finest(message);
            }
        }
        final DocumentBuilder docBuilder = docBuilderFactory.newDocumentBuilder();

        // Request the capabilities document from the server.
        final CapabilitiesRequest req = new CapabilitiesRequest(serverURI);
        final Document doc = docBuilder.parse(req.toString());

        // Parse the DOM as a capabilities document.
        // CHANGED
        //final Capabilities caps = Capabilities.parse(doc);
        final WMSCapabilities caps = new WMSCapabilities (doc);

        final double HEIGHT_OF_MT_EVEREST = 8850d; // meters
        final double DEPTH_OF_MARIANAS_TRENCH = -11000d; // meters

        // Set up and instantiate the elevation model
        final AVList params = new AVListImpl();
        params.setValue(AVKey.LAYER_NAMES, "|srtm3");
        params.setValue(AVKey.TILE_WIDTH, 150);
        params.setValue(AVKey.TILE_HEIGHT, 150);
        params.setValue(AVKey.LEVEL_ZERO_TILE_DELTA, LatLon.fromDegrees(20, 20));
        params.setValue(AVKey.NUM_LEVELS, 8);
        params.setValue(AVKey.NUM_EMPTY_LEVELS, 0);
        params.setValue(AVKey.ELEVATION_MIN, DEPTH_OF_MARIANAS_TRENCH);
        params.setValue(AVKey.ELEVATION_MAX, HEIGHT_OF_MT_EVEREST);

        final CompoundElevationModel cem = new CompoundElevationModel();
        cem.addElevationModel(new WMSBasicElevationModel(caps, params));

        return cem;
    }

    public static class AppPanel extends JPanel {
        private final WorldWindowGLCanvas wwd;
        private StatusBar statusBar = null;

        public AppPanel(Dimension canvasSize, boolean includeStatusBar) {
            super(new BorderLayout());

            this.wwd = new WorldWindowGLCanvas();
            this.wwd.setPreferredSize(canvasSize);

            // Create the default model as described in the current worldwind properties.
            final Model m = (Model) WorldWind.createConfigurationComponent(AVKey.MODEL_CLASS_NAME);
            this.wwd.setModel(m);
            m.setGlobe(new Earth());
            this.wwd.setView(new BasicOrbitView());

            // Setup a select listener for the worldmap click-and-go feature
            // ADDED: the following line was commented out
            // NOTE: it doesn't seem to make difference, ProdectLayer doesn't seem to be notified about select events
            this.wwd.addSelectListener(new ClickAndGoSelectListener(this.getWwd(), WorldMapLayer.class));

            this.add(this.wwd, BorderLayout.CENTER);
            if (includeStatusBar) {
                this.statusBar = new StatusBar();
                this.add(statusBar, BorderLayout.PAGE_END);
                this.statusBar.setEventSource(wwd);
            }

            m.getLayers().add(new LayerPanelLayer(getWwd()));

            try {
                final ElevationModel em = makeElevationModel();
                m.getGlobe().setElevationModel(em);
            } catch (Exception e) {
                //
            }
        }

        public final WorldWindowGLCanvas getWwd() {
            return wwd;
        }

        public final StatusBar getStatusBar() {
            return statusBar;
        }
    }

    private class WWIFL extends InternalFrameAdapter {

        @Override
        public void internalFrameActivated(final InternalFrameEvent e) {
            final Container contentPane = e.getInternalFrame().getContentPane();
            Product product = null;
            if (contentPane instanceof ProductSceneView) {
                product = ((ProductSceneView) contentPane).getProduct();
            }
            setSelectedProduct(product);
        }

        @Override
        public void internalFrameDeactivated(final InternalFrameEvent e) {
        }
    }
}
=======
/*
 * Copyright (C) 2014 by Array Systems Computing Inc. http://www.array.ca
 *
 * This program is free software; you can redistribute it and/or modify it
 * under the terms of the GNU General Public License as published by the Free
 * Software Foundation; either version 3 of the License, or (at your option)
 * any later version.
 * This program is distributed in the hope that it will be useful, but WITHOUT
 * ANY WARRANTY; without even the implied warranty of MERCHANTABILITY or
 * FITNESS FOR A PARTICULAR PURPOSE. See the GNU General Public License for
 * more details.
 *
 * You should have received a copy of the GNU General Public License along
 * with this program; if not, see http://www.gnu.org/licenses/
 */
package org.esa.nest.dat.toolviews.nestwwview;

import gov.nasa.worldwind.Configuration;
import gov.nasa.worldwind.Model;
import gov.nasa.worldwind.WorldWind;
import gov.nasa.worldwind.WorldWindow;
import gov.nasa.worldwind.avlist.AVKey;
import gov.nasa.worldwind.avlist.AVList;
import gov.nasa.worldwind.avlist.AVListImpl;
import gov.nasa.worldwind.awt.WorldWindowGLCanvas;
import gov.nasa.worldwindx.examples.ClickAndGoSelectListener;
import gov.nasa.worldwindx.examples.WMSLayersPanel;
import gov.nasa.worldwind.geom.Angle;
import gov.nasa.worldwind.geom.LatLon;
import gov.nasa.worldwind.geom.Position;
import gov.nasa.worldwind.globes.Earth;
import gov.nasa.worldwind.globes.ElevationModel;
import gov.nasa.worldwind.layers.Earth.MSVirtualEarthLayer;
// CHANGED
//import gov.nasa.worldwind.layers.Earth.OpenStreetMapLayer;
import gov.nasa.worldwind.layers.Earth.OSMMapnikLayer;
import gov.nasa.worldwind.layers.Layer;
import gov.nasa.worldwind.layers.LayerList;
import gov.nasa.worldwind.layers.RenderableLayer;
import gov.nasa.worldwind.layers.WorldMapLayer;
import gov.nasa.worldwind.layers.placename.PlaceNameLayer;
import gov.nasa.worldwind.render.AnnotationAttributes;
import gov.nasa.worldwind.render.GlobeAnnotation;
import gov.nasa.worldwind.render.Polyline;
import gov.nasa.worldwind.render.ScreenAnnotation;
import gov.nasa.worldwind.terrain.CompoundElevationModel;
import gov.nasa.worldwind.terrain.WMSBasicElevationModel;
import gov.nasa.worldwind.util.Logging;
import gov.nasa.worldwind.util.StatusBar;
import gov.nasa.worldwind.view.orbit.BasicOrbitView;
import gov.nasa.worldwind.wms.Capabilities;
import gov.nasa.worldwind.wms.CapabilitiesRequest;
import org.esa.beam.framework.datamodel.Product;
import org.esa.beam.framework.ui.application.support.AbstractToolView;
import org.esa.beam.framework.ui.command.ExecCommand;
import org.esa.beam.framework.ui.product.ProductSceneView;
import org.esa.beam.visat.VisatApp;
import org.w3c.dom.Document;
import org.xml.sax.SAXException;

import javax.swing.*;
import javax.swing.border.EmptyBorder;
import javax.swing.event.ChangeEvent;
import javax.swing.event.ChangeListener;
import javax.swing.event.InternalFrameAdapter;
import javax.swing.event.InternalFrameEvent;
import javax.xml.parsers.DocumentBuilder;
import javax.xml.parsers.DocumentBuilderFactory;
import javax.xml.parsers.ParserConfigurationException;
import java.awt.*;
import java.beans.PropertyChangeEvent;
import java.beans.PropertyChangeListener;
import java.io.IOException;
import java.net.URI;
import java.net.URISyntaxException;
import java.util.*;

import gov.nasa.worldwind.event.SelectEvent;
import gov.nasa.worldwind.event.SelectListener;

// ADDED
import gov.nasa.worldwind.ogc.wms.WMSCapabilities;

/**
 * The window displaying the world map.
 *
 * @version $Revision: 1.22 $ $Date: 2011-11-02 23:04:54 $
 */
public class NestWWToolView extends AbstractToolView implements WWView {

    //private static final String loadDEMCommand = "loadDEM";
    //private static final ImageIcon loadDEMIcon = ResourceUtils.LoadIcon("org/esa/snap/icons/dem24.gif");

    private final VisatApp datApp = VisatApp.getApp();
    private final Dimension canvasSize = new Dimension(800, 600);

    private AppPanel wwjPanel = null;
    private LayerPanel layerPanel = null;
    private ProductPanel productPanel = null;

    private JSlider opacitySlider = null;
    private ProductLayer productLayer = null;

    private final Dimension wmsPanelSize = new Dimension(400, 600);

    private final JTabbedPane tabbedPane = new JTabbedPane();
    private int previousTabIndex = 0;

    private static final boolean includeStatusBar = true;
    private static final boolean includeLayerPanel = false;
    private static final boolean includeProductPanel = true;
    private static final boolean includeWMSPanel = false;

    private static final String[] servers = new String[]
            {
                    "http://neowms.sci.gsfc.nasa.gov/wms/wms",
                    //"http://mapserver.flightgear.org/cgi-bin/landcover",
                    "http://wms.jpl.nasa.gov/wms.cgi",
                    "http://worldwind46.arc.nasa.gov:8087/wms"
            };

    public NestWWToolView() {
    }

    @Override
    public JComponent createControl() {

        productLayer = new ProductLayer(true);
        final Window windowPane = getPaneWindow();
        if (windowPane != null)
            windowPane.setSize(800, 400);
        final JPanel mainPane = new JPanel(new BorderLayout(4, 4));
        mainPane.setSize(new Dimension(300, 300));

        /*     JToolBar toolbar = new JToolBar();

          JButton loadDEMButton = new JButton();
          loadDEMButton.setName(getClass().getName() + loadDEMCommand);

          loadDEMButton = (JButton) ToolButtonFactory.createButton(loadDEMIcon, false);
          loadDEMButton.setBackground(mainPane.getBackground());
          loadDEMButton.setActionCommand(loadDEMCommand);
          loadDEMButton.setVisible(true);

          loadDEMButton.addActionListener(new ActionListener() {

              public void actionPerformed(final ActionEvent e) {
                  LoadDEM();
              }
          });
          toolbar.add(loadDEMButton);

          mainPane.add(toolbar, BorderLayout.NORTH); */

        // world wind canvas
        initialize(mainPane);
        if (wwjPanel == null) return mainPane;

        final MSVirtualEarthLayer virtualEarthLayerA = new MSVirtualEarthLayer(MSVirtualEarthLayer.LAYER_AERIAL);
        virtualEarthLayerA.setName("MS Bing Aerial");
        insertTiledLayer(getWwd(), virtualEarthLayerA);

        final MSVirtualEarthLayer virtualEarthLayerR = new MSVirtualEarthLayer(MSVirtualEarthLayer.LAYER_ROADS);
        virtualEarthLayerR.setName("MS Bing Roads");
        virtualEarthLayerR.setEnabled(false);
        insertTiledLayer(getWwd(), virtualEarthLayerR);

        final MSVirtualEarthLayer virtualEarthLayerH = new MSVirtualEarthLayer(MSVirtualEarthLayer.LAYER_HYBRID);
        virtualEarthLayerH.setName("MS Bing Hybrid");
        virtualEarthLayerH.setEnabled(false);
        insertTiledLayer(getWwd(), virtualEarthLayerH);
        // CHANGED
        //final OpenStreetMapLayer streetLayer = new OpenStreetMapLayer();
        final OSMMapnikLayer streetLayer = new OSMMapnikLayer();
        streetLayer.setOpacity(0.7);
        streetLayer.setEnabled(false);
        streetLayer.setName("Open Street Map");
        insertTiledLayer(getWwd(), streetLayer);

        productLayer.setOpacity(0.8);
        productLayer.setPickEnabled(false);
        productLayer.setName("Opened Products");

        // ADDED
        RenderableLayer testLayer = new RenderableLayer();


        Polyline pLine = new Polyline();
        pLine.setLineWidth(10);
        pLine.setFollowTerrain(true);

        java.util.List<Position> positions = new ArrayList<Position>();
        positions.add(new Position(Angle.fromDegreesLatitude(10.0),
                Angle.fromDegreesLongitude(10.0), 0.0));
        positions.add(new Position(Angle.fromDegreesLatitude(10.0),
                Angle.fromDegreesLongitude(20.0), 0.0));
        positions.add(new Position(Angle.fromDegreesLatitude(20.0),
                Angle.fromDegreesLongitude(20.0), 0.0));
        positions.add(new Position(Angle.fromDegreesLatitude(20.0),
                Angle.fromDegreesLongitude(10.0), 0.0));
        positions.add(new Position(Angle.fromDegreesLatitude(10.0),
                Angle.fromDegreesLongitude(10.0), 0.0));
        pLine.setPositions(positions);


        testLayer.addRenderable(pLine);

        //System.out.println("POLYLINE WAS ADDED:");


        AnnotationAttributes controlPointsAttributes = new AnnotationAttributes();
        // Define an 8x8 square centered on the screen point
        controlPointsAttributes.setFrameShape(AVKey.SHAPE_RECTANGLE);
        controlPointsAttributes.setLeader(AVKey.SHAPE_NONE);
        controlPointsAttributes.setAdjustWidthToText(AVKey.SIZE_FIXED);
        controlPointsAttributes.setSize(new Dimension(12, 12));
        controlPointsAttributes.setDrawOffset(new Point(0, -4));
        controlPointsAttributes.setInsets(new Insets(0, 0, 0, 0));
        controlPointsAttributes.setBorderWidth(0);
        controlPointsAttributes.setCornerRadius(0);
        controlPointsAttributes.setBackgroundColor(Color.BLUE);    // Normal color
        controlPointsAttributes.setTextColor(Color.GREEN);         // Highlighted color
        controlPointsAttributes.setHighlightScale(1.2);
        controlPointsAttributes.setDistanceMaxScale(1);            // No distance scaling
        controlPointsAttributes.setDistanceMinScale(1);
        controlPointsAttributes.setDistanceMinOpacity(1);

        Position pos = new Position(Angle.fromDegreesLatitude(10.0),
                Angle.fromDegreesLongitude(10.0), 0.0);
        GlobeAnnotation currControlPoint = new GlobeAnnotation("Test Point", pos, controlPointsAttributes);
        testLayer.addRenderable(currControlPoint);

        getWwd().getModel().getLayers().add(testLayer);
        //insertTiledLayer(getWwd(), testLayer);
        // ADDED: end



        //this.wwjPanel.getWwd().getModel().getLayers().add(testLayer);
        insertTiledLayer(getWwd(), productLayer);

        // Add an internal frame listener to VISAT so that we can update our
        // world map window with the information of the currently activated  product scene view.
        datApp.addInternalFrameListener(new NestWWToolView.WWIFL());
        datApp.addProductTreeListener(new WWProductTreeListener(this));
        setProducts(datApp.getProductManager().getProducts());
        setSelectedProduct(datApp.getSelectedProduct());

        return mainPane;
    }

    WorldWindowGLCanvas getWwd() {
        if (wwjPanel == null)
            return null;
        return wwjPanel.getWwd();
    }

    private static void insertTiledLayer(WorldWindow wwd, Layer layer) {
        int position = 0;
        final LayerList layers = wwd.getModel().getLayers();
        for (Layer l : layers) {
            if (l instanceof PlaceNameLayer) {
                position = layers.indexOf(l);
                break;
            }
        }
        layers.add(position, layer);
    }

    private void initialize(JPanel mainPane) {
        // ADDED
        //System.out.println("INITIALIZE IN NestWWToolView CALLED");
        // Create the WorldWindow.
        try {
            wwjPanel = new AppPanel(canvasSize, includeStatusBar);
            wwjPanel.setPreferredSize(canvasSize);

            // Put the pieces together.
            mainPane.add(wwjPanel, BorderLayout.CENTER);
            if (includeLayerPanel) {
                layerPanel = new LayerPanel(wwjPanel.getWwd(), null);
                mainPane.add(layerPanel, BorderLayout.WEST);

                layerPanel.add(makeControlPanel(), BorderLayout.SOUTH);
                layerPanel.update(getWwd());
            }
            if (includeProductPanel) {
                productPanel = new ProductPanel(wwjPanel.getWwd(), productLayer);
                mainPane.add(productPanel, BorderLayout.WEST);

                productPanel.add(makeControlPanel(), BorderLayout.SOUTH);
                productPanel.update(getWwd());
            }
            if (includeWMSPanel) {
                tabbedPane.add(new JPanel());
                tabbedPane.setTitleAt(0, "+");
                tabbedPane.addChangeListener(new ChangeListener() {
                    public void stateChanged(ChangeEvent changeEvent) {
                        if (tabbedPane.getSelectedIndex() != 0) {
                            previousTabIndex = tabbedPane.getSelectedIndex();
                            return;
                        }

                        final String server = JOptionPane.showInputDialog("Enter WMS server URL");
                        if (server == null || server.length() < 1) {
                            tabbedPane.setSelectedIndex(previousTabIndex);
                            return;
                        }

                        // Respond by adding a new WMSLayerPanel to the tabbed pane.
                        if (addTab(tabbedPane.getTabCount(), server.trim()) != null)
                            tabbedPane.setSelectedIndex(tabbedPane.getTabCount() - 1);
                    }
                });

                // Create a tab for each server and add it to the tabbed panel.
                for (int i = 0; i < servers.length; i++) {
                    this.addTab(i + 1, servers[i]); // i+1 to place all server tabs to the right of the Add Server tab
                }

                // Display the first server pane by default.
                this.tabbedPane.setSelectedIndex(this.tabbedPane.getTabCount() > 0 ? 1 : 0);
                this.previousTabIndex = this.tabbedPane.getSelectedIndex();

                mainPane.add(tabbedPane, BorderLayout.EAST);
            }

            // ADDED
            this.wwjPanel.getWwd().addSelectListener(new SelectListener()
            {

                public void selected(SelectEvent event)
                {
                    System.out.println(event.getTopObject());
                    System.out.println(event.getEventAction());
                    if (event.getEventAction().equals(SelectEvent.LEFT_CLICK)) {
                        System.out.println("selectedProduct " + getSelectedProduct());
                        final ExecCommand command = datApp.getCommandManager().getExecCommand("showPolarWaveView");
                        command.execute(2);
                    }
                }
            });


        } catch (Throwable e) {
            System.out.println("Can't load openGL " + e.getMessage());
        }
    }

    private JPanel makeControlPanel() {
        final JPanel controlPanel = new JPanel(new GridLayout(0, 1, 5, 5));

        opacitySlider = new JSlider();
        opacitySlider.setMaximum(100);
        opacitySlider.setValue((int) (productLayer.getOpacity() * 100));
        opacitySlider.setEnabled(true);
        opacitySlider.addChangeListener(new ChangeListener() {
            public void stateChanged(ChangeEvent e) {
                int value = opacitySlider.getValue();
                productLayer.setOpacity(value / 100d);
                getWwd().repaint();
            }
        });
        final JPanel opacityPanel = new JPanel(new BorderLayout(5, 5));
        opacityPanel.add(new JLabel("Opacity"), BorderLayout.WEST);
        opacityPanel.add(this.opacitySlider, BorderLayout.CENTER);

        controlPanel.add(opacityPanel);
        controlPanel.setBorder(new EmptyBorder(15, 15, 15, 15));

        return controlPanel;
    }

    private void LoadDEM() {

        //_eventListener.LoadDEM();
    }

    public void setSelectedProduct(Product product) {
        // ADDED
        //System.out.println("SET SELECTED PRODUCT " + product);
        if (productLayer != null)
            productLayer.setSelectedProduct(product);
        if (productPanel != null)
            productPanel.update(getWwd());
        if (isVisible()) {
            getWwd().redrawNow();
        }
    }

    public Product getSelectedProduct() {
        if (productLayer != null)
            return productLayer.getSelectedProduct();
        return null;
    }

    public void setProducts(Product[] products) {
        if (productLayer != null) {
            for (Product prod : products) {
                try {
                    productLayer.addProduct(prod);
                } catch (Exception e) {
                    datApp.showErrorDialog("WorldWind unable to add product " + prod.getName() +
                            "\n" + e.getMessage());
                }
            }
        }
        if (productPanel != null)
            productPanel.update(getWwd());
        if (isVisible()) {
            getWwd().redrawNow();
        }
    }

    public void removeProduct(Product product) {
        if (getSelectedProduct() == product)
            setSelectedProduct(null);
        if (productLayer != null)
            productLayer.removeProduct(product);
        if (productPanel != null)
            productPanel.update(getWwd());

        if (isVisible()) {
            getWwd().redrawNow();
        }
    }

    private WMSLayersPanel addTab(int position, String server) {
        // Add a server to the tabbed dialog.
        try {
            final WMSLayersPanel layersPanel = new WMSLayersPanel(wwjPanel.getWwd(), server, wmsPanelSize);
            this.tabbedPane.add(layersPanel, BorderLayout.CENTER);
            final String title = layersPanel.getServerDisplayString();
            this.tabbedPane.setTitleAt(position, title != null && title.length() > 0 ? title : server);

            // Add a listener to notice wms layer selections and tell the layer panel to reflect the new state.
            layersPanel.addPropertyChangeListener("LayersPanelUpdated", new PropertyChangeListener() {
                public void propertyChange(PropertyChangeEvent propertyChangeEvent) {
                    layerPanel.update(wwjPanel.getWwd());
                }
            });

            return layersPanel;
        } catch (URISyntaxException e) {
            JOptionPane.showMessageDialog(null, "Server URL is invalid", "Invalid Server URL",
                    JOptionPane.ERROR_MESSAGE);
            tabbedPane.setSelectedIndex(previousTabIndex);
            return null;
        }
    }

    private static ElevationModel makeElevationModel() throws URISyntaxException, ParserConfigurationException,
            IOException, SAXException {
        final URI serverURI = new URI("http://www.nasa.network.com/elev");

        final DocumentBuilderFactory docBuilderFactory = DocumentBuilderFactory.newInstance();
        docBuilderFactory.setNamespaceAware(true);
        if (Configuration.getJavaVersion() >= 1.6) {
            try {
                docBuilderFactory.setFeature("http://apache.org/xml/features/nonvalidating/load-external-dtd", false);
            } catch (ParserConfigurationException e) {   // Note it and continue on. Some Java5 parsers don't support the feature.
                String message = Logging.getMessage("XML.NonvalidatingNotSupported");
                Logging.logger().finest(message);
            }
        }
        final DocumentBuilder docBuilder = docBuilderFactory.newDocumentBuilder();

        // Request the capabilities document from the server.
        final CapabilitiesRequest req = new CapabilitiesRequest(serverURI);
        final Document doc = docBuilder.parse(req.toString());

        // Parse the DOM as a capabilities document.
        // CHANGED
        //final Capabilities caps = Capabilities.parse(doc);
        final WMSCapabilities caps = new WMSCapabilities (doc);

        final double HEIGHT_OF_MT_EVEREST = 8850d; // meters
        final double DEPTH_OF_MARIANAS_TRENCH = -11000d; // meters

        // Set up and instantiate the elevation model
        final AVList params = new AVListImpl();
        params.setValue(AVKey.LAYER_NAMES, "|srtm3");
        params.setValue(AVKey.TILE_WIDTH, 150);
        params.setValue(AVKey.TILE_HEIGHT, 150);
        params.setValue(AVKey.LEVEL_ZERO_TILE_DELTA, LatLon.fromDegrees(20, 20));
        params.setValue(AVKey.NUM_LEVELS, 8);
        params.setValue(AVKey.NUM_EMPTY_LEVELS, 0);
        params.setValue(AVKey.ELEVATION_MIN, DEPTH_OF_MARIANAS_TRENCH);
        params.setValue(AVKey.ELEVATION_MAX, HEIGHT_OF_MT_EVEREST);

        final CompoundElevationModel cem = new CompoundElevationModel();
        cem.addElevationModel(new WMSBasicElevationModel(caps, params));

        return cem;
    }

    public static class AppPanel extends JPanel {
        private final WorldWindowGLCanvas wwd;
        private StatusBar statusBar = null;

        public AppPanel(Dimension canvasSize, boolean includeStatusBar) {
            super(new BorderLayout());

            this.wwd = new WorldWindowGLCanvas();
            this.wwd.setPreferredSize(canvasSize);

            // Create the default model as described in the current worldwind properties.
            final Model m = (Model) WorldWind.createConfigurationComponent(AVKey.MODEL_CLASS_NAME);
            this.wwd.setModel(m);
            m.setGlobe(new Earth());
            this.wwd.setView(new BasicOrbitView());

            // Setup a select listener for the worldmap click-and-go feature
            // ADDED: the following line was commented out
            // NOTE: it doesn't seem to make difference, ProdectLayer doesn't seem to be notified about select events
            this.wwd.addSelectListener(new ClickAndGoSelectListener(this.getWwd(), WorldMapLayer.class));

            this.add(this.wwd, BorderLayout.CENTER);
            if (includeStatusBar) {
                this.statusBar = new StatusBar();
                this.add(statusBar, BorderLayout.PAGE_END);
                this.statusBar.setEventSource(wwd);
            }

            m.getLayers().add(new LayerPanelLayer(getWwd()));

            try {
                final ElevationModel em = makeElevationModel();
                m.getGlobe().setElevationModel(em);
            } catch (Exception e) {
                //
            }
        }

        public final WorldWindowGLCanvas getWwd() {
            return wwd;
        }

        public final StatusBar getStatusBar() {
            return statusBar;
        }
    }

    private class WWIFL extends InternalFrameAdapter {

        @Override
        public void internalFrameActivated(final InternalFrameEvent e) {
            final Container contentPane = e.getInternalFrame().getContentPane();
            Product product = null;
            if (contentPane instanceof ProductSceneView) {
                product = ((ProductSceneView) contentPane).getProduct();
            }
            setSelectedProduct(product);
        }

        @Override
        public void internalFrameDeactivated(final InternalFrameEvent e) {
        }
    }
}
>>>>>>> 3926e651
<|MERGE_RESOLUTION|>--- conflicted
+++ resolved
@@ -1,4 +1,3 @@
-<<<<<<< HEAD
 /*
  * Copyright (C) 2014 by Array Systems Computing Inc. http://www.array.ca
  *
@@ -558,566 +557,4 @@
         public void internalFrameDeactivated(final InternalFrameEvent e) {
         }
     }
-}
-=======
-/*
- * Copyright (C) 2014 by Array Systems Computing Inc. http://www.array.ca
- *
- * This program is free software; you can redistribute it and/or modify it
- * under the terms of the GNU General Public License as published by the Free
- * Software Foundation; either version 3 of the License, or (at your option)
- * any later version.
- * This program is distributed in the hope that it will be useful, but WITHOUT
- * ANY WARRANTY; without even the implied warranty of MERCHANTABILITY or
- * FITNESS FOR A PARTICULAR PURPOSE. See the GNU General Public License for
- * more details.
- *
- * You should have received a copy of the GNU General Public License along
- * with this program; if not, see http://www.gnu.org/licenses/
- */
-package org.esa.nest.dat.toolviews.nestwwview;
-
-import gov.nasa.worldwind.Configuration;
-import gov.nasa.worldwind.Model;
-import gov.nasa.worldwind.WorldWind;
-import gov.nasa.worldwind.WorldWindow;
-import gov.nasa.worldwind.avlist.AVKey;
-import gov.nasa.worldwind.avlist.AVList;
-import gov.nasa.worldwind.avlist.AVListImpl;
-import gov.nasa.worldwind.awt.WorldWindowGLCanvas;
-import gov.nasa.worldwindx.examples.ClickAndGoSelectListener;
-import gov.nasa.worldwindx.examples.WMSLayersPanel;
-import gov.nasa.worldwind.geom.Angle;
-import gov.nasa.worldwind.geom.LatLon;
-import gov.nasa.worldwind.geom.Position;
-import gov.nasa.worldwind.globes.Earth;
-import gov.nasa.worldwind.globes.ElevationModel;
-import gov.nasa.worldwind.layers.Earth.MSVirtualEarthLayer;
-// CHANGED
-//import gov.nasa.worldwind.layers.Earth.OpenStreetMapLayer;
-import gov.nasa.worldwind.layers.Earth.OSMMapnikLayer;
-import gov.nasa.worldwind.layers.Layer;
-import gov.nasa.worldwind.layers.LayerList;
-import gov.nasa.worldwind.layers.RenderableLayer;
-import gov.nasa.worldwind.layers.WorldMapLayer;
-import gov.nasa.worldwind.layers.placename.PlaceNameLayer;
-import gov.nasa.worldwind.render.AnnotationAttributes;
-import gov.nasa.worldwind.render.GlobeAnnotation;
-import gov.nasa.worldwind.render.Polyline;
-import gov.nasa.worldwind.render.ScreenAnnotation;
-import gov.nasa.worldwind.terrain.CompoundElevationModel;
-import gov.nasa.worldwind.terrain.WMSBasicElevationModel;
-import gov.nasa.worldwind.util.Logging;
-import gov.nasa.worldwind.util.StatusBar;
-import gov.nasa.worldwind.view.orbit.BasicOrbitView;
-import gov.nasa.worldwind.wms.Capabilities;
-import gov.nasa.worldwind.wms.CapabilitiesRequest;
-import org.esa.beam.framework.datamodel.Product;
-import org.esa.beam.framework.ui.application.support.AbstractToolView;
-import org.esa.beam.framework.ui.command.ExecCommand;
-import org.esa.beam.framework.ui.product.ProductSceneView;
-import org.esa.beam.visat.VisatApp;
-import org.w3c.dom.Document;
-import org.xml.sax.SAXException;
-
-import javax.swing.*;
-import javax.swing.border.EmptyBorder;
-import javax.swing.event.ChangeEvent;
-import javax.swing.event.ChangeListener;
-import javax.swing.event.InternalFrameAdapter;
-import javax.swing.event.InternalFrameEvent;
-import javax.xml.parsers.DocumentBuilder;
-import javax.xml.parsers.DocumentBuilderFactory;
-import javax.xml.parsers.ParserConfigurationException;
-import java.awt.*;
-import java.beans.PropertyChangeEvent;
-import java.beans.PropertyChangeListener;
-import java.io.IOException;
-import java.net.URI;
-import java.net.URISyntaxException;
-import java.util.*;
-
-import gov.nasa.worldwind.event.SelectEvent;
-import gov.nasa.worldwind.event.SelectListener;
-
-// ADDED
-import gov.nasa.worldwind.ogc.wms.WMSCapabilities;
-
-/**
- * The window displaying the world map.
- *
- * @version $Revision: 1.22 $ $Date: 2011-11-02 23:04:54 $
- */
-public class NestWWToolView extends AbstractToolView implements WWView {
-
-    //private static final String loadDEMCommand = "loadDEM";
-    //private static final ImageIcon loadDEMIcon = ResourceUtils.LoadIcon("org/esa/snap/icons/dem24.gif");
-
-    private final VisatApp datApp = VisatApp.getApp();
-    private final Dimension canvasSize = new Dimension(800, 600);
-
-    private AppPanel wwjPanel = null;
-    private LayerPanel layerPanel = null;
-    private ProductPanel productPanel = null;
-
-    private JSlider opacitySlider = null;
-    private ProductLayer productLayer = null;
-
-    private final Dimension wmsPanelSize = new Dimension(400, 600);
-
-    private final JTabbedPane tabbedPane = new JTabbedPane();
-    private int previousTabIndex = 0;
-
-    private static final boolean includeStatusBar = true;
-    private static final boolean includeLayerPanel = false;
-    private static final boolean includeProductPanel = true;
-    private static final boolean includeWMSPanel = false;
-
-    private static final String[] servers = new String[]
-            {
-                    "http://neowms.sci.gsfc.nasa.gov/wms/wms",
-                    //"http://mapserver.flightgear.org/cgi-bin/landcover",
-                    "http://wms.jpl.nasa.gov/wms.cgi",
-                    "http://worldwind46.arc.nasa.gov:8087/wms"
-            };
-
-    public NestWWToolView() {
-    }
-
-    @Override
-    public JComponent createControl() {
-
-        productLayer = new ProductLayer(true);
-        final Window windowPane = getPaneWindow();
-        if (windowPane != null)
-            windowPane.setSize(800, 400);
-        final JPanel mainPane = new JPanel(new BorderLayout(4, 4));
-        mainPane.setSize(new Dimension(300, 300));
-
-        /*     JToolBar toolbar = new JToolBar();
-
-          JButton loadDEMButton = new JButton();
-          loadDEMButton.setName(getClass().getName() + loadDEMCommand);
-
-          loadDEMButton = (JButton) ToolButtonFactory.createButton(loadDEMIcon, false);
-          loadDEMButton.setBackground(mainPane.getBackground());
-          loadDEMButton.setActionCommand(loadDEMCommand);
-          loadDEMButton.setVisible(true);
-
-          loadDEMButton.addActionListener(new ActionListener() {
-
-              public void actionPerformed(final ActionEvent e) {
-                  LoadDEM();
-              }
-          });
-          toolbar.add(loadDEMButton);
-
-          mainPane.add(toolbar, BorderLayout.NORTH); */
-
-        // world wind canvas
-        initialize(mainPane);
-        if (wwjPanel == null) return mainPane;
-
-        final MSVirtualEarthLayer virtualEarthLayerA = new MSVirtualEarthLayer(MSVirtualEarthLayer.LAYER_AERIAL);
-        virtualEarthLayerA.setName("MS Bing Aerial");
-        insertTiledLayer(getWwd(), virtualEarthLayerA);
-
-        final MSVirtualEarthLayer virtualEarthLayerR = new MSVirtualEarthLayer(MSVirtualEarthLayer.LAYER_ROADS);
-        virtualEarthLayerR.setName("MS Bing Roads");
-        virtualEarthLayerR.setEnabled(false);
-        insertTiledLayer(getWwd(), virtualEarthLayerR);
-
-        final MSVirtualEarthLayer virtualEarthLayerH = new MSVirtualEarthLayer(MSVirtualEarthLayer.LAYER_HYBRID);
-        virtualEarthLayerH.setName("MS Bing Hybrid");
-        virtualEarthLayerH.setEnabled(false);
-        insertTiledLayer(getWwd(), virtualEarthLayerH);
-        // CHANGED
-        //final OpenStreetMapLayer streetLayer = new OpenStreetMapLayer();
-        final OSMMapnikLayer streetLayer = new OSMMapnikLayer();
-        streetLayer.setOpacity(0.7);
-        streetLayer.setEnabled(false);
-        streetLayer.setName("Open Street Map");
-        insertTiledLayer(getWwd(), streetLayer);
-
-        productLayer.setOpacity(0.8);
-        productLayer.setPickEnabled(false);
-        productLayer.setName("Opened Products");
-
-        // ADDED
-        RenderableLayer testLayer = new RenderableLayer();
-
-
-        Polyline pLine = new Polyline();
-        pLine.setLineWidth(10);
-        pLine.setFollowTerrain(true);
-
-        java.util.List<Position> positions = new ArrayList<Position>();
-        positions.add(new Position(Angle.fromDegreesLatitude(10.0),
-                Angle.fromDegreesLongitude(10.0), 0.0));
-        positions.add(new Position(Angle.fromDegreesLatitude(10.0),
-                Angle.fromDegreesLongitude(20.0), 0.0));
-        positions.add(new Position(Angle.fromDegreesLatitude(20.0),
-                Angle.fromDegreesLongitude(20.0), 0.0));
-        positions.add(new Position(Angle.fromDegreesLatitude(20.0),
-                Angle.fromDegreesLongitude(10.0), 0.0));
-        positions.add(new Position(Angle.fromDegreesLatitude(10.0),
-                Angle.fromDegreesLongitude(10.0), 0.0));
-        pLine.setPositions(positions);
-
-
-        testLayer.addRenderable(pLine);
-
-        //System.out.println("POLYLINE WAS ADDED:");
-
-
-        AnnotationAttributes controlPointsAttributes = new AnnotationAttributes();
-        // Define an 8x8 square centered on the screen point
-        controlPointsAttributes.setFrameShape(AVKey.SHAPE_RECTANGLE);
-        controlPointsAttributes.setLeader(AVKey.SHAPE_NONE);
-        controlPointsAttributes.setAdjustWidthToText(AVKey.SIZE_FIXED);
-        controlPointsAttributes.setSize(new Dimension(12, 12));
-        controlPointsAttributes.setDrawOffset(new Point(0, -4));
-        controlPointsAttributes.setInsets(new Insets(0, 0, 0, 0));
-        controlPointsAttributes.setBorderWidth(0);
-        controlPointsAttributes.setCornerRadius(0);
-        controlPointsAttributes.setBackgroundColor(Color.BLUE);    // Normal color
-        controlPointsAttributes.setTextColor(Color.GREEN);         // Highlighted color
-        controlPointsAttributes.setHighlightScale(1.2);
-        controlPointsAttributes.setDistanceMaxScale(1);            // No distance scaling
-        controlPointsAttributes.setDistanceMinScale(1);
-        controlPointsAttributes.setDistanceMinOpacity(1);
-
-        Position pos = new Position(Angle.fromDegreesLatitude(10.0),
-                Angle.fromDegreesLongitude(10.0), 0.0);
-        GlobeAnnotation currControlPoint = new GlobeAnnotation("Test Point", pos, controlPointsAttributes);
-        testLayer.addRenderable(currControlPoint);
-
-        getWwd().getModel().getLayers().add(testLayer);
-        //insertTiledLayer(getWwd(), testLayer);
-        // ADDED: end
-
-
-
-        //this.wwjPanel.getWwd().getModel().getLayers().add(testLayer);
-        insertTiledLayer(getWwd(), productLayer);
-
-        // Add an internal frame listener to VISAT so that we can update our
-        // world map window with the information of the currently activated  product scene view.
-        datApp.addInternalFrameListener(new NestWWToolView.WWIFL());
-        datApp.addProductTreeListener(new WWProductTreeListener(this));
-        setProducts(datApp.getProductManager().getProducts());
-        setSelectedProduct(datApp.getSelectedProduct());
-
-        return mainPane;
-    }
-
-    WorldWindowGLCanvas getWwd() {
-        if (wwjPanel == null)
-            return null;
-        return wwjPanel.getWwd();
-    }
-
-    private static void insertTiledLayer(WorldWindow wwd, Layer layer) {
-        int position = 0;
-        final LayerList layers = wwd.getModel().getLayers();
-        for (Layer l : layers) {
-            if (l instanceof PlaceNameLayer) {
-                position = layers.indexOf(l);
-                break;
-            }
-        }
-        layers.add(position, layer);
-    }
-
-    private void initialize(JPanel mainPane) {
-        // ADDED
-        //System.out.println("INITIALIZE IN NestWWToolView CALLED");
-        // Create the WorldWindow.
-        try {
-            wwjPanel = new AppPanel(canvasSize, includeStatusBar);
-            wwjPanel.setPreferredSize(canvasSize);
-
-            // Put the pieces together.
-            mainPane.add(wwjPanel, BorderLayout.CENTER);
-            if (includeLayerPanel) {
-                layerPanel = new LayerPanel(wwjPanel.getWwd(), null);
-                mainPane.add(layerPanel, BorderLayout.WEST);
-
-                layerPanel.add(makeControlPanel(), BorderLayout.SOUTH);
-                layerPanel.update(getWwd());
-            }
-            if (includeProductPanel) {
-                productPanel = new ProductPanel(wwjPanel.getWwd(), productLayer);
-                mainPane.add(productPanel, BorderLayout.WEST);
-
-                productPanel.add(makeControlPanel(), BorderLayout.SOUTH);
-                productPanel.update(getWwd());
-            }
-            if (includeWMSPanel) {
-                tabbedPane.add(new JPanel());
-                tabbedPane.setTitleAt(0, "+");
-                tabbedPane.addChangeListener(new ChangeListener() {
-                    public void stateChanged(ChangeEvent changeEvent) {
-                        if (tabbedPane.getSelectedIndex() != 0) {
-                            previousTabIndex = tabbedPane.getSelectedIndex();
-                            return;
-                        }
-
-                        final String server = JOptionPane.showInputDialog("Enter WMS server URL");
-                        if (server == null || server.length() < 1) {
-                            tabbedPane.setSelectedIndex(previousTabIndex);
-                            return;
-                        }
-
-                        // Respond by adding a new WMSLayerPanel to the tabbed pane.
-                        if (addTab(tabbedPane.getTabCount(), server.trim()) != null)
-                            tabbedPane.setSelectedIndex(tabbedPane.getTabCount() - 1);
-                    }
-                });
-
-                // Create a tab for each server and add it to the tabbed panel.
-                for (int i = 0; i < servers.length; i++) {
-                    this.addTab(i + 1, servers[i]); // i+1 to place all server tabs to the right of the Add Server tab
-                }
-
-                // Display the first server pane by default.
-                this.tabbedPane.setSelectedIndex(this.tabbedPane.getTabCount() > 0 ? 1 : 0);
-                this.previousTabIndex = this.tabbedPane.getSelectedIndex();
-
-                mainPane.add(tabbedPane, BorderLayout.EAST);
-            }
-
-            // ADDED
-            this.wwjPanel.getWwd().addSelectListener(new SelectListener()
-            {
-
-                public void selected(SelectEvent event)
-                {
-                    System.out.println(event.getTopObject());
-                    System.out.println(event.getEventAction());
-                    if (event.getEventAction().equals(SelectEvent.LEFT_CLICK)) {
-                        System.out.println("selectedProduct " + getSelectedProduct());
-                        final ExecCommand command = datApp.getCommandManager().getExecCommand("showPolarWaveView");
-                        command.execute(2);
-                    }
-                }
-            });
-
-
-        } catch (Throwable e) {
-            System.out.println("Can't load openGL " + e.getMessage());
-        }
-    }
-
-    private JPanel makeControlPanel() {
-        final JPanel controlPanel = new JPanel(new GridLayout(0, 1, 5, 5));
-
-        opacitySlider = new JSlider();
-        opacitySlider.setMaximum(100);
-        opacitySlider.setValue((int) (productLayer.getOpacity() * 100));
-        opacitySlider.setEnabled(true);
-        opacitySlider.addChangeListener(new ChangeListener() {
-            public void stateChanged(ChangeEvent e) {
-                int value = opacitySlider.getValue();
-                productLayer.setOpacity(value / 100d);
-                getWwd().repaint();
-            }
-        });
-        final JPanel opacityPanel = new JPanel(new BorderLayout(5, 5));
-        opacityPanel.add(new JLabel("Opacity"), BorderLayout.WEST);
-        opacityPanel.add(this.opacitySlider, BorderLayout.CENTER);
-
-        controlPanel.add(opacityPanel);
-        controlPanel.setBorder(new EmptyBorder(15, 15, 15, 15));
-
-        return controlPanel;
-    }
-
-    private void LoadDEM() {
-
-        //_eventListener.LoadDEM();
-    }
-
-    public void setSelectedProduct(Product product) {
-        // ADDED
-        //System.out.println("SET SELECTED PRODUCT " + product);
-        if (productLayer != null)
-            productLayer.setSelectedProduct(product);
-        if (productPanel != null)
-            productPanel.update(getWwd());
-        if (isVisible()) {
-            getWwd().redrawNow();
-        }
-    }
-
-    public Product getSelectedProduct() {
-        if (productLayer != null)
-            return productLayer.getSelectedProduct();
-        return null;
-    }
-
-    public void setProducts(Product[] products) {
-        if (productLayer != null) {
-            for (Product prod : products) {
-                try {
-                    productLayer.addProduct(prod);
-                } catch (Exception e) {
-                    datApp.showErrorDialog("WorldWind unable to add product " + prod.getName() +
-                            "\n" + e.getMessage());
-                }
-            }
-        }
-        if (productPanel != null)
-            productPanel.update(getWwd());
-        if (isVisible()) {
-            getWwd().redrawNow();
-        }
-    }
-
-    public void removeProduct(Product product) {
-        if (getSelectedProduct() == product)
-            setSelectedProduct(null);
-        if (productLayer != null)
-            productLayer.removeProduct(product);
-        if (productPanel != null)
-            productPanel.update(getWwd());
-
-        if (isVisible()) {
-            getWwd().redrawNow();
-        }
-    }
-
-    private WMSLayersPanel addTab(int position, String server) {
-        // Add a server to the tabbed dialog.
-        try {
-            final WMSLayersPanel layersPanel = new WMSLayersPanel(wwjPanel.getWwd(), server, wmsPanelSize);
-            this.tabbedPane.add(layersPanel, BorderLayout.CENTER);
-            final String title = layersPanel.getServerDisplayString();
-            this.tabbedPane.setTitleAt(position, title != null && title.length() > 0 ? title : server);
-
-            // Add a listener to notice wms layer selections and tell the layer panel to reflect the new state.
-            layersPanel.addPropertyChangeListener("LayersPanelUpdated", new PropertyChangeListener() {
-                public void propertyChange(PropertyChangeEvent propertyChangeEvent) {
-                    layerPanel.update(wwjPanel.getWwd());
-                }
-            });
-
-            return layersPanel;
-        } catch (URISyntaxException e) {
-            JOptionPane.showMessageDialog(null, "Server URL is invalid", "Invalid Server URL",
-                    JOptionPane.ERROR_MESSAGE);
-            tabbedPane.setSelectedIndex(previousTabIndex);
-            return null;
-        }
-    }
-
-    private static ElevationModel makeElevationModel() throws URISyntaxException, ParserConfigurationException,
-            IOException, SAXException {
-        final URI serverURI = new URI("http://www.nasa.network.com/elev");
-
-        final DocumentBuilderFactory docBuilderFactory = DocumentBuilderFactory.newInstance();
-        docBuilderFactory.setNamespaceAware(true);
-        if (Configuration.getJavaVersion() >= 1.6) {
-            try {
-                docBuilderFactory.setFeature("http://apache.org/xml/features/nonvalidating/load-external-dtd", false);
-            } catch (ParserConfigurationException e) {   // Note it and continue on. Some Java5 parsers don't support the feature.
-                String message = Logging.getMessage("XML.NonvalidatingNotSupported");
-                Logging.logger().finest(message);
-            }
-        }
-        final DocumentBuilder docBuilder = docBuilderFactory.newDocumentBuilder();
-
-        // Request the capabilities document from the server.
-        final CapabilitiesRequest req = new CapabilitiesRequest(serverURI);
-        final Document doc = docBuilder.parse(req.toString());
-
-        // Parse the DOM as a capabilities document.
-        // CHANGED
-        //final Capabilities caps = Capabilities.parse(doc);
-        final WMSCapabilities caps = new WMSCapabilities (doc);
-
-        final double HEIGHT_OF_MT_EVEREST = 8850d; // meters
-        final double DEPTH_OF_MARIANAS_TRENCH = -11000d; // meters
-
-        // Set up and instantiate the elevation model
-        final AVList params = new AVListImpl();
-        params.setValue(AVKey.LAYER_NAMES, "|srtm3");
-        params.setValue(AVKey.TILE_WIDTH, 150);
-        params.setValue(AVKey.TILE_HEIGHT, 150);
-        params.setValue(AVKey.LEVEL_ZERO_TILE_DELTA, LatLon.fromDegrees(20, 20));
-        params.setValue(AVKey.NUM_LEVELS, 8);
-        params.setValue(AVKey.NUM_EMPTY_LEVELS, 0);
-        params.setValue(AVKey.ELEVATION_MIN, DEPTH_OF_MARIANAS_TRENCH);
-        params.setValue(AVKey.ELEVATION_MAX, HEIGHT_OF_MT_EVEREST);
-
-        final CompoundElevationModel cem = new CompoundElevationModel();
-        cem.addElevationModel(new WMSBasicElevationModel(caps, params));
-
-        return cem;
-    }
-
-    public static class AppPanel extends JPanel {
-        private final WorldWindowGLCanvas wwd;
-        private StatusBar statusBar = null;
-
-        public AppPanel(Dimension canvasSize, boolean includeStatusBar) {
-            super(new BorderLayout());
-
-            this.wwd = new WorldWindowGLCanvas();
-            this.wwd.setPreferredSize(canvasSize);
-
-            // Create the default model as described in the current worldwind properties.
-            final Model m = (Model) WorldWind.createConfigurationComponent(AVKey.MODEL_CLASS_NAME);
-            this.wwd.setModel(m);
-            m.setGlobe(new Earth());
-            this.wwd.setView(new BasicOrbitView());
-
-            // Setup a select listener for the worldmap click-and-go feature
-            // ADDED: the following line was commented out
-            // NOTE: it doesn't seem to make difference, ProdectLayer doesn't seem to be notified about select events
-            this.wwd.addSelectListener(new ClickAndGoSelectListener(this.getWwd(), WorldMapLayer.class));
-
-            this.add(this.wwd, BorderLayout.CENTER);
-            if (includeStatusBar) {
-                this.statusBar = new StatusBar();
-                this.add(statusBar, BorderLayout.PAGE_END);
-                this.statusBar.setEventSource(wwd);
-            }
-
-            m.getLayers().add(new LayerPanelLayer(getWwd()));
-
-            try {
-                final ElevationModel em = makeElevationModel();
-                m.getGlobe().setElevationModel(em);
-            } catch (Exception e) {
-                //
-            }
-        }
-
-        public final WorldWindowGLCanvas getWwd() {
-            return wwd;
-        }
-
-        public final StatusBar getStatusBar() {
-            return statusBar;
-        }
-    }
-
-    private class WWIFL extends InternalFrameAdapter {
-
-        @Override
-        public void internalFrameActivated(final InternalFrameEvent e) {
-            final Container contentPane = e.getInternalFrame().getContentPane();
-            Product product = null;
-            if (contentPane instanceof ProductSceneView) {
-                product = ((ProductSceneView) contentPane).getProduct();
-            }
-            setSelectedProduct(product);
-        }
-
-        @Override
-        public void internalFrameDeactivated(final InternalFrameEvent e) {
-        }
-    }
-}
->>>>>>> 3926e651
+}